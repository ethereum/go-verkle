// This is free and unencumbered software released into the public domain.
//
// Anyone is free to copy, modify, publish, use, compile, sell, or
// distribute this software, either in source code form or as a compiled
// binary, for any purpose, commercial or non-commercial, and by any
// means.
//
// In jurisdictions that recognize copyright laws, the author or authors
// of this software dedicate any and all copyright interest in the
// software to the public domain. We make this dedication for the benefit
// of the public at large and to the detriment of our heirs and
// successors. We intend this dedication to be an overt act of
// relinquishment in perpetuity of all present and future rights to this
// software under copyright law.
//
// THE SOFTWARE IS PROVIDED "AS IS", WITHOUT WARRANTY OF ANY KIND,
// EXPRESS OR IMPLIED, INCLUDING BUT NOT LIMITED TO THE WARRANTIES OF
// MERCHANTABILITY, FITNESS FOR A PARTICULAR PURPOSE AND NONINFRINGEMENT.
// IN NO EVENT SHALL THE AUTHORS BE LIABLE FOR ANY CLAIM, DAMAGES OR
// OTHER LIABILITY, WHETHER IN AN ACTION OF CONTRACT, TORT OR OTHERWISE,
// ARISING FROM, OUT OF OR IN CONNECTION WITH THE SOFTWARE OR THE USE OR
// OTHER DEALINGS IN THE SOFTWARE.
//
// For more information, please refer to <https://unlicense.org>

package verkle

import (
	"errors"
	"fmt"

	"github.com/ethereum/go-ethereum/common"
	"github.com/ethereum/go-ethereum/rlp"
	"github.com/protolambda/go-kzg/bls"
)

const ErrInvalidNodeEncoding = "invalid node encoding"

func ParseNode(serialized []byte, depth, width int) (VerkleNode, error) {
	elems, _, err := rlp.SplitList(serialized)
	if err != nil {
		return nil, err
	}
	c, err := rlp.CountValues(elems)
	if err != nil {
		return nil, err
	}

	if c != 3 {
		// hashed node decoding not supported
		return nil, errors.New(ErrInvalidNodeEncoding)
	}

	// either leaf or internal
	kind, typ, rest, err := rlp.Split(elems)
	if err != nil {
		return nil, err
	}
	if kind != rlp.Byte || len(typ) != 1 {
		return nil, errors.New(ErrInvalidNodeEncoding)
	}

	switch typ[0] {
	case leafRLPType:
		key, rest, err := rlp.SplitString(rest)
		if err != nil {
			return nil, err
		}
		var values [][]byte
		if err := rlp.DecodeBytes(rest, &values); err != nil {
			return nil, err
		}
		tc := GetTreeConfig(width)
		if tc.nodeWidth != len(values) {
			return nil, fmt.Errorf("invalid number of nodes in decoded child expected %d, got %d", tc.nodeWidth, len(values))
		}
		ln := &LeafNode{
			key:        key,
			values:     values,
			treeConfig: tc,
		}
		return ln, nil
	case internalRLPType:
		bitlist, rest, err := rlp.SplitString(rest)
		if err != nil {
			return nil, err
		}
		children, _, err := rlp.SplitString(rest)
		if err != nil {
			return nil, err
		}
		return createInternalNode(bitlist, children, depth, width)
	default:
		return nil, errors.New(ErrInvalidNodeEncoding)
	}
}

func createInternalNode(bitlist []byte, raw []byte, depth, width int) (*InternalNode, error) {
	// GetTreeConfig caches computation result, hence
	// this op has low overhead
	tc := GetTreeConfig(width)
	n := (newInternalNode(depth, tc)).(*InternalNode)
	indices := indicesFromBitlist(bitlist)
	if len(raw)/32 != len(indices) {
		return nil, errors.New(ErrInvalidNodeEncoding)
	}
	for i, index := range indices {
<<<<<<< HEAD
		hashed := &HashedNode{hash: new(bls.Fr)}
		bls.FrFrom32(hashed.hash, common.BytesToHash(raw[i*32:(i+1)*32]))
		n.children[index] = hashed
=======
		n.children[index] = &HashedNode{hash: common.BytesToHash(raw[i*32 : (i+1)*32])}
		n.count++
>>>>>>> f06adab1
	}
	return n, nil
}

func indicesFromBitlist(bitlist []byte) []int {
	indices := make([]int, 0)
	for i, b := range bitlist {
		if b == 0 {
			continue
		}
		// the bitmap is little-endian, inside a big-endian byte list
		for j := 0; j < 8; j++ {
			mask := byte(1 << j)
			if b&mask == mask {
				index := i*8 + j
				indices = append(indices, index)
			}
		}
	}
	return indices
}<|MERGE_RESOLUTION|>--- conflicted
+++ resolved
@@ -105,14 +105,10 @@
 		return nil, errors.New(ErrInvalidNodeEncoding)
 	}
 	for i, index := range indices {
-<<<<<<< HEAD
 		hashed := &HashedNode{hash: new(bls.Fr)}
 		bls.FrFrom32(hashed.hash, common.BytesToHash(raw[i*32:(i+1)*32]))
 		n.children[index] = hashed
-=======
-		n.children[index] = &HashedNode{hash: common.BytesToHash(raw[i*32 : (i+1)*32])}
 		n.count++
->>>>>>> f06adab1
 	}
 	return n, nil
 }
