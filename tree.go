--- conflicted
+++ resolved
@@ -250,14 +250,7 @@
 			case Empty:
 				continue
 			case *LeafNode:
-<<<<<<< HEAD
 				n.children[i].ComputeCommitment()
-=======
-				digest := sha256.New()
-				digest.Write(child.key[:31]) // Write the stem
-				tmp := bls.FrTo32(child.ComputeCommitment())
-				digest.Write(tmp[:])
->>>>>>> d9bb5af6
 				if flush != nil {
 					flush(child)
 				}
@@ -309,14 +302,7 @@
 			if nextWordInInsertedKey != nextWordInExistingKey {
 				// Directly hash the (left) node that was already
 				// inserted.
-<<<<<<< HEAD
 				child.ComputeCommitment()
-=======
-				digest := sha256.New()
-				digest.Write(child.key[:31]) // Write the stem
-				tmp := bls.FrTo32(child.ComputeCommitment())
-				digest.Write(tmp[:])
->>>>>>> d9bb5af6
 				if flush != nil {
 					flush(child)
 				}
@@ -500,14 +486,7 @@
 		case *LeafNode:
 			// Store the leaf node hash in the polynomial, even if
 			// the tree is free.
-<<<<<<< HEAD
 			child.ComputeCommitment()
-=======
-			digest := sha256.New()
-			digest.Write(child.key[:31]) // Write the stem
-			tmp := bls.FrTo32(child.ComputeCommitment())
-			digest.Write(tmp[:])
->>>>>>> d9bb5af6
 			// special case: only one leaf node - then ignore the top
 			// branch node and returns the child's commitment.
 			if n.count == 1 && n.depth == 0 {
@@ -526,17 +505,10 @@
 
 	// All the coefficients have been computed, evaluate the polynomial,
 	// serialize and hash the resulting point - this is the commitment.
-<<<<<<< HEAD
-	n.commitment = n.treeConfig.evalPoly(poly, emptyChildren)
+	n.commitment = evalPoly(poly, n.treeConfig.lg1, emptyChildren)
 	var serialized [32]byte
 	copy(serialized[:], bls.ToCompressedG1(n.commitment)[:])
 	bls.FrFrom32(n.hash, serialized)
-=======
-	n.commitment = evalPoly(poly, n.treeConfig.lg1, emptyChildren)
-	serialized := bls.ToCompressedG1(n.commitment)
-	h := sha256.Sum256(serialized)
-	hashToFr(n.hash, h, n.treeConfig.modulus)
->>>>>>> d9bb5af6
 
 	return n.hash
 }
@@ -554,19 +526,7 @@
 	var yi bls.Fr
 	fi := make([]bls.Fr, NodeWidth)
 	for i, child := range n.children {
-<<<<<<< HEAD
 		bls.CopyFr(&fi[i], child.ComputeCommitment())
-=======
-		if c, ok := child.(*LeafNode); ok {
-			digest := sha256.New()
-			digest.Write(c.key[:31]) // Write the stem
-			tmp := bls.FrTo32(c.hash)
-			digest.Write(tmp[:])
-			hashToFr(&fi[i], common.BytesToHash(digest.Sum(nil)), n.treeConfig.modulus)
-		} else {
-			bls.CopyFr(&fi[i], child.ComputeCommitment())
-		}
->>>>>>> d9bb5af6
 
 		if i == int(childIdx) {
 			bls.CopyFr(&yi, &fi[i])
